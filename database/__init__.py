--- conflicted
+++ resolved
@@ -43,92 +43,6 @@
     return __engine
 
 
-<<<<<<< HEAD
-def __generate_root_user(__db_session: DatabaseSession = next(session())):
-    """Generate a new root user with the user id of 0 and the admin and me scope"""
-    # Create the new user object
-    _root_user = models.incoming.NewUserAccount(
-        first_name='System',
-        last_name='Administrator',
-        username='root',
-        password=str(pwd.genword(length=32, charset='ascii_72')),
-        scopes='admin me'
-    )
-    __logger.info(
-        'Generated "root" user with the following password: %s',
-        _root_user.password.get_secret_value()
-    )
-    # Insert the user into the database
-    return crud.add_user(_root_user, __db_session)
-
-
-def __generate_scopes(__db_session: DatabaseSession = next(session())):
-    """Create the admin and me scope to enable a basic configuration"""
-    # Create a new ORM object for the Admin scope
-    __admin_scope = Scope(
-        scope_name='Administrator',
-        scope_description='This scope allows the full administration of any aspect in this system.',
-        scope_value="admin"
-    )
-    # Insert it into the database
-    __db_session.add(__admin_scope)
-    __db_session.commit()
-
-    # Create a new ORM object for the "Me" scope
-    __me_scope = Scope(
-        scope_name='Read and write account details',
-        scope_description='This scope allows the reading of all account data and allows changing '
-                          'the accounts password',
-        scope_value="me"
-    )
-    # Insert it into the database
-    __db_session.add(__me_scope)
-    __db_session.commit()
-
-
-def __check_required_tables(__db_session: DatabaseSession = next(session())):
-    """Check if at least one account exists in the database and the scopes "me" and "admin" are
-    present
-
-    :param __db_session: Database session
-    """
-    # Check if the admin scope exists in the database
-    if crud.get_scope_by_value("admin", __db_session) is None:
-        __logger.warning('The scope "admin" was not found in the database. Therefore the '
-                         'authorization service is not manageable. For more information, '
-                         'please confer to the documentation: NO_ADMIN_SCOPE')
-    if crud.get_scope_by_value("me", __db_session) is None:
-        __logger.warning('The scope "me" was not found in the database. You should recreate this '
-                         'scope since users (who are not admins) may not read their own account '
-                         'information, thus creating unexpected behaviour')
-    # Check if a user exists in the database
-    user_list = crud.get_all(Account, __db_session)
-    if len(user_list) == 0:
-        __logger.error('There is no user in the database. Therefore this service and all '
-                       'dependent services are unable to authorize users. This will break the '
-                       'system. Please try to fix problem by manually logging in to the '
-                       'database and recreating a user with the admin scope. For more '
-                       'information please confer to the documentation. NO_USERS_FOUND')
-    else:
-        # Iterate through the users and check if any user with an "admin" scope is present in
-        # the system
-        found_user_with_admin_scope: bool = False
-        for account in user_list:
-            for scope in account.scopes:
-                if scope.scope_value == "admin":
-                    found_user_with_admin_scope = True
-                    break
-            if found_user_with_admin_scope:
-                break
-        if not found_user_with_admin_scope:
-            __logger.error('There are users present in the database, but no user has '
-                           'permissions to create/read/update/delete accounts. Therefore no '
-                           'new users are creatable. To fix this problem, please confer to '
-                           'the documentation: NO_USER_WITH_ADMIN_SCOPE')
-
-
-=======
->>>>>>> e9dd15f7
 def initialise_databases():
     """Check if the database exists on the specified server and all tables are present"""
     TableDeclarationBase.metadata.create_all(bind=__engine, checkfirst=True)